--- conflicted
+++ resolved
@@ -29,26 +29,18 @@
     node_type: Literal["NamedPlace"] = "NamedPlace"
     name: str
 
-    subportion: Literal["western half", "northern half", "southern half", "eastern half"] | None = (
-        Field(
-            default=None,
-            description=singleline(
-                """
-<<<<<<< HEAD
-                An optional field to indicate that a subportion of the NamedPlace is referenced
-                suchas "Western Brazil" would refer to the west half of Brazil. Note this is NOT
-                used in cases where a cardinal direction is part of the place name like
-                "South Africa"
+    subportion: (
+        Literal["western half", "northern half", "southern half", "eastern half"] | None
+    ) = Field(
+        default=None,
+        description=singleline(
             """
-=======
-                An optional field to indicate that a subportion of the NamedPlace is referenced. For
-                example, "Western Brazil" would refer to the west half of Brazil. Note this is NOT
-                used in cases where a cardinal direction is part of the place name like
-                "South Africa"
-                """
->>>>>>> b191b646
-            ),
-        )
+            An optional field to indicate that a subportion of the NamedPlace is referenced. For
+            example, "Western Brazil" would refer to the west half of Brazil. Note this is NOT
+            used in cases where a cardinal direction is part of the place name like
+            "South Africa"
+            """
+        ),
     )
 
     def to_geometry(self, place_lookup: PlaceLookup) -> BaseGeometry | None:
@@ -66,7 +58,6 @@
     child_node: "AnySpatialNodeType"
 
     def to_geometry(self, place_lookup: PlaceLookup) -> BaseGeometry | None:
-<<<<<<< HEAD
         if child_bounds := self.child_node.to_geometry(place_lookup):
             return coastline_of(child_bounds)
         return None
@@ -88,10 +79,6 @@
         child1_bounds = self.child_node_1.to_geometry(place_lookup)
         child2_bounds = self.child_node_2.to_geometry(place_lookup)
         if child1_bounds is None or child2_bounds is None:
-=======
-        child_bounds = self.child_node.to_geometry(place_lookup)
-        if child_bounds is None:
->>>>>>> b191b646
             return None
 
         c1 = add_buffer(child1_bounds, _BORDER_BUFFER_SIZE)
@@ -138,17 +125,9 @@
         raise Exception(f"Unexpected distance unit {self.distance_unit}")
 
     def to_geometry(self, place_lookup: PlaceLookup) -> BaseGeometry | None:
-<<<<<<< HEAD
         if child_bounds := self.child_node.to_geometry(place_lookup):
             return add_buffer(child_bounds, self.distance_km)
         return None
-=======
-        child_bounds = self.child_node.to_geometry(place_lookup)
-        if child_bounds is None:
-            return None
-
-        return add_buffer(child_bounds, self.distance_km)
->>>>>>> b191b646
 
 
 class DirectionalConstraint(BaseModel):
